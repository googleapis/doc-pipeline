--- conflicted
+++ resolved
@@ -36,25 +36,21 @@
 exit_code=0
 
 if [ "$FORCE_GENERATE_ALL" == "true" ]; then
-<<<<<<< HEAD
     if [ -n "$LANGUAGE" ]; then
         python3 docpipeline/__main__.py build-language-docs $SOURCE_BUCKET $LANGUAGE
+        exit_code=$?
     else
         python3 docpipeline/__main__.py build-all-docs $SOURCE_BUCKET
+        exit_code=$?
     fi
 elif [ "$FORCE_GENERATE_LATEST" == "true" ]; then
     if [ -n "$LANGUAGE" ]; then
         python3 docpipeline/__main__.py build-latest-language-docs $SOURCE_BUCKET $LANGUAGE
+        exit_code=$?
     else
         python3 docpipeline/__main__.py build-latest-docs $SOURCE_BUCKET
+        exit_code=$?
     fi
-=======
-    python3 docpipeline/__main__.py build-all-docs $SOURCE_BUCKET
-    exit_code=$?
-elif [ -n "$LANGUAGE" ]; then
-    python3 docpipeline/__main__.py build-language-docs $SOURCE_BUCKET $LANGUAGE
-    exit_code=$?
->>>>>>> 1351f9b3
 elif [ -n "$SOURCE_BLOB" ]; then
     python3 docpipeline/__main__.py build-one-doc $SOURCE_BUCKET $SOURCE_BLOB
     exit_code=$?
