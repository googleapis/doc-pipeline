# Copyright 2020 Google LLC
#
# Licensed under the Apache License, Version 2.0 (the "License");
# you may not use this file except in compliance with the License.
# You may obtain a copy of the License at
#
#     https://www.apache.org/licenses/LICENSE-2.0
#
# Unless required by applicable law or agreed to in writing, software
# distributed under the License is distributed on an "AS IS" BASIS,
# WITHOUT WARRANTIES OR CONDITIONS OF ANY KIND, either express or implied.
# See the License for the specific language governing permissions and
# limitations under the License.

import pathlib
import shutil
import tempfile
import tarfile

from docuploader import log, shell, tar
from docuploader.protos import metadata_pb2
from google.cloud import storage
from google.oauth2 import service_account
from google.protobuf import text_format, json_format
from docpipeline import prepare

import semver


DOCFX_PREFIX = "docfx-"

XREFS_DIR_NAME = "xrefs"

DEVSITE_SCHEME = "devsite://"

DOCFX_JSON_TEMPLATE = """
{{
  "build": {{
    "content": [
      {{
        "files": ["**/*.yml", "**/*.md"],
        "src": "obj/api"
      }}
    ],
    "globalMetadata": {{
      "_appTitle": "{package}",
      "_disableContribution": true,
      "_appFooter": " ",
      "_disableNavbar": true,
      "_disableBreadcrumb": true,
      "_enableSearch": false,
      "_disableToc": true,
      "_disableSideFilter": true,
      "_disableAffix": true,
      "_disableFooter": true,
      "_rootPath": "{path}",
      "_projectPath": "{project_path}"
    }},
    "overwrite": [
      "obj/examples/*.md"
    ],
    "dest": "site",
    "xref": [{xrefs}],
    "xrefService": [{xref_services}],
  }}
}}
"""


def clone_templates(dir):
    shell.run(
        [
            "git",
            "clone",
            "--depth=1",
            "https://github.com/googleapis/doc-templates.git",
            ".",
        ],
        cwd=dir,
        hide_output=True,
    )


def setup_templates():
    templates_dir = pathlib.Path("doc-templates")
    if templates_dir.is_dir():
        shutil.rmtree(templates_dir)
    templates_dir.mkdir(parents=True, exist_ok=True)
    log.info(f"Cloning templates into {templates_dir.absolute()}")
    clone_templates(templates_dir)
    log.info(f"Got the templates ({templates_dir.absolute()})!")
    devsite_template = templates_dir.joinpath("third_party/docfx/templates/devsite")

    return templates_dir, devsite_template


def format_docfx_json(metadata):
    pkg = metadata.name
    xrefs = ", ".join([f'"{xref}"' for xref in metadata.xrefs if xref != ""])
    xref_services = ", ".join([f'"{xref}"' for xref in metadata.xref_services])

    return DOCFX_JSON_TEMPLATE.format(
        package=pkg,
        path=f"/{metadata.language}/docs/reference/{pkg}/latest",
        project_path=f"/{metadata.language}/",
        xrefs=xrefs,
        xref_services=xref_services,
    )


<<<<<<< HEAD
def setup_docfx(tmp_path, blob):
    api_path = decompress_path = tmp_path.joinpath("obj/api")
=======
def add_prettyprint(output_path):
    files = output_path.glob("**/*.html")
    # Handle files in binary to avoid line endings
    # being changed when running on Windows.
    for file in files:
        with open(file, "rb") as file_handle:
            html = file_handle.read()
        html = html.replace(
            '<code class="lang-'.encode(), '<code class="prettyprint lang-'.encode()
        )
        with open(file, "wb") as file_handle:
            file_handle.write(html)


def setup_local_docfx(tmp_path, api_path, decompress_path, blob):
    for item in blob.iterdir():
        if item.is_dir() and item.name == "api":
            decompress_path = tmp_path.joinpath("obj")
            break
>>>>>>> 47621115

    shutil.copytree(blob, decompress_path, dirs_exist_ok=True)
    log.info(f"Decompressed in {decompress_path}")

    return setup_metadata(tmp_path, api_path, decompress_path, blob)


def setup_bucket_docfx(tmp_path, api_path, decompress_path, blob):
    tar_filename = tmp_path.joinpath(blob.name)
    tar_filename.parent.mkdir(parents=True, exist_ok=True)

    blob.download_to_filename(tar_filename)
    log.info(f"Downloaded gs://{blob.bucket.name}/{blob.name} to {tar_filename}")

    # Check to see if api directory exists in the tarball.
    # If so, only decompress things into obj/*
    tar_file = tarfile.open(tar_filename)
    for tarinfo in tar_file:
        if tarinfo.isdir() and tarinfo.name == "./api":
            decompress_path = tmp_path.joinpath("obj")
            break
    tar.decompress(tar_filename, decompress_path)
    log.info(f"Decompressed {blob.name} in {decompress_path}")

    return setup_metadata(tmp_path, api_path, decompress_path, blob)


def setup_metadata(tmp_path, api_path, decompress_path, blob):
    metadata = metadata_pb2.Metadata()
    metadata_path = decompress_path.joinpath("docs.metadata.json")
    if metadata_path.exists():
        json_format.Parse(metadata_path.read_text(), metadata)
    else:
        metadata_path = decompress_path.joinpath("docs.metadata")
        text_format.Merge(metadata_path.read_text(), metadata)

    try:
        metadata.xrefs[:] = [
            get_xref(xref, blob.bucket, tmp_path) for xref in metadata.xrefs
        ]
    except AttributeError:
        log.warning("Building locally will ignore xrefs in the metadata.")

    with open(tmp_path.joinpath("docfx.json"), "w") as f:
        f.write(format_docfx_json(metadata))
    log.info("Wrote docfx.json")

    # TODO: remove this once _toc.yaml is no longer created.
    if pathlib.Path(api_path.joinpath("_toc.yaml")).is_file():
        shutil.move(api_path.joinpath("_toc.yaml"), api_path.joinpath("toc.yml"))

    return metadata_path, metadata


def build_and_format(blob, is_bucket, devsite_template):
    tmp_path = pathlib.Path(tempfile.TemporaryDirectory(prefix="doc-pipeline.").name)

    api_path = decompress_path = tmp_path.joinpath("obj/api")

    api_path.mkdir(parents=True, exist_ok=True)

    # If building blobs on a bucket, use setup_bucket_docfx
    # Else, use setup_local_docfx
    if is_bucket:
        metadata_path, metadata = setup_bucket_docfx(
            tmp_path, api_path, decompress_path, blob
        )
        blob_name = blob.name
    else:
        metadata_path, metadata = setup_local_docfx(
            tmp_path, api_path, decompress_path, blob
        )
        blob_name = metadata.name

    site_path = tmp_path.joinpath("site")

    log.info(f"Running `docfx build` for {blob_name}...")
    shell.run(
        ["docfx", "build", "-t", f"{devsite_template.absolute()}"],
        cwd=tmp_path,
        hide_output=False,
    )

    # make final adjustments to java toc
    if metadata.language.lower() == "java":
        prepare.prepare_java_toc(site_path.joinpath("toc.yaml"), metadata.name)

    # Rename the output TOC file to be _toc.yaml to match the expected
    # format. As well, support both toc.html and toc.yaml
    try:
        shutil.move(site_path.joinpath("toc.yaml"), site_path.joinpath("_toc.yaml"))
    except FileNotFoundError:
        shutil.move(site_path.joinpath("toc.html"), site_path.joinpath("_toc.yaml"))

    # Remove the manifest.json file.
    site_path.joinpath("manifest.json").unlink()

    # Add the prettyprint class to code snippets
    prepare.add_prettyprint(site_path)

    log.success(f"Done building HTML for {blob_name}. Starting upload...")

    # Reuse the same docs.metadata file. The original docfx- prefix is an
    # command line option when uploading, not part of docs.metadata.
    shutil.copy(metadata_path, site_path)

    return tmp_path, metadata, site_path


def process_blob(blob, credentials, devsite_template):
    is_bucket = True
    tmp_path, metadata, site_path = build_and_format(blob, is_bucket, devsite_template)

    # Use the input blob name as the name of the xref file to avoid collisions.
    # The input blob has a "docfx-" prefix; make sure to remove it.
    xrefmap = site_path.joinpath("xrefmap.yml")
    xrefmap_lines = xrefmap.read_text().splitlines()
    # The baseUrl must start with a scheme and domain. With no scheme, docfx
    # assumes it's a file:// link.
    base_url = (
        f"baseUrl: https://cloud.google.com/{metadata.language}/docs/reference/"
        + f"{metadata.name}/latest/"
    )
    # Insert base_url after the YamlMime first line.
    xrefmap_lines.insert(1, base_url)
    xrefmap.write_text("\n".join(xrefmap_lines))

    xref_blob_name_base = blob.name[len("docfx-") :]
    xref_blob = blob.bucket.blob(f"{XREFS_DIR_NAME}/{xref_blob_name_base}.yml")
    xref_blob.upload_from_filename(filename=xrefmap)

    shell.run(
        [
            "docuploader",
            "upload",
            ".",
            f"--credentials={credentials}",
            f"--staging-bucket={blob.bucket.name}",
        ],
        cwd=site_path,
        hide_output=False,
    )

    shutil.rmtree(tmp_path)

    log.success(f"Done with {blob.name}!")


def get_xref(xref, bucket, dir):
    if not xref.startswith(DEVSITE_SCHEME):
        return xref

    d_xref = xref[len(DEVSITE_SCHEME) :]
    lang, pkg = d_xref.split("/", 1)
    version = "latest"
    if "@" in pkg:
        pkg, version = pkg.rsplit("@", 1)
    if version == "latest":
        # List all blobs, sort by semver, and pick the latest.
        prefix = f"{XREFS_DIR_NAME}/{lang}-{pkg}-"
        blobs = bucket.list_blobs(prefix=prefix)
        versions = []
        for blob in blobs:
            # Be sure to trim the suffix extension.
            version = blob.name[len(prefix) : -len(".tar.gz.yml")]
            # Skip if version is not a valid version, like when some other package
            # has prefix as a prefix (...foo-1.0.0" and "...foo-beta1-1.0.0").
            try:
                version_sort(version)
                versions.append(version)
            except ValueError:
                pass  # Ignore.
        if len(versions) == 0:
            # There are no versions, so there is no latest version.
            log.error(f"Could not find {xref} in gs://{bucket.name}. Skipping.")
            return ""
        versions = sorted(versions, key=version_sort)
        version = versions[-1]

    d_xref = f"{XREFS_DIR_NAME}/{lang}-{pkg}-{version}.tar.gz.yml"

    blob = bucket.blob(d_xref)
    if not blob.exists():
        # Log warning. Dependency may not be generated yet.
        log.error(f"Could not find gs://{bucket.name}/{d_xref}. Skipping.")
        return ""
    d_xref_path = dir.joinpath(d_xref).absolute()
    d_xref_path.parent.mkdir(parents=True, exist_ok=True)
    blob.download_to_filename(d_xref_path)
    return str(d_xref_path)


def version_sort(v):
    if v[0] == "v":  # Remove v prefix, if any.
        v = v[1:]
    return semver.VersionInfo.parse(v)


def build_blobs(client, blobs, credentials):
    num = len(blobs)
    if num == 0:
        log.success("No blobs to process!")
        return

    log.info("Let's build some docs!")

    blobs_str = "\n".join(map(lambda blob: blob.name, blobs))
    log.info(f"Processing {num} blob{'' if num == 1 else 's'}:\n{blobs_str}")

    # Clone doc-templates.
    templates_dir, devsite_template = setup_templates()

    # Process every blob.
    failures = []
    for i, blob in enumerate(blobs):
        try:
            log.info(f"Processing {i+1} of {len(blobs)}: {blob.name}...")
            process_blob(blob, credentials, devsite_template)
        except Exception as e:
            # Keep processing the other files if an error occurs.
            log.error(f"Error processing {blob.name}:\n\n{e}")
            failures.append(blob.name)

    shutil.rmtree(templates_dir)

    if len(failures) > 0:
        failure_str = "\n".join(failures)
        raise Exception(
            f"Got errors while processing the following archives:\n{failure_str}"
        )

    log.success("Done!")


def storage_client(credentials):
    parsed_credentials = service_account.Credentials.from_service_account_file(
        credentials
    )
    return storage.Client(
        project=parsed_credentials.project_id, credentials=parsed_credentials
    )


def build_all_docs(bucket_name, credentials):
    client = storage_client(credentials)
    all_blobs = client.list_blobs(bucket_name)
    docfx_blobs = [blob for blob in all_blobs if blob.name.startswith(DOCFX_PREFIX)]
    build_blobs(client, docfx_blobs, credentials)


def build_one_doc(bucket_name, object_name, credentials):
    client = storage_client(credentials)
    blob = client.bucket(bucket_name).get_blob(object_name)
    if blob is None:
        raise Exception(f"Could not find gs://{bucket_name}/{object_name}!")
    build_blobs(client, [blob], credentials)


def build_new_docs(bucket_name, credentials):
    client = storage_client(credentials)
    all_blobs = list(client.list_blobs(bucket_name))
    docfx_blobs = [blob for blob in all_blobs if blob.name.startswith(DOCFX_PREFIX)]
    other_blobs = [blob for blob in all_blobs if not blob.name.startswith(DOCFX_PREFIX)]
    other_names = set(map(lambda b: b.name, other_blobs))

    new_blobs = []
    for blob in docfx_blobs:
        new_name = blob.name[len(DOCFX_PREFIX) :]
        if new_name not in other_names:
            new_blobs.append(blob)
    build_blobs(client, new_blobs, credentials)


def build_language_docs(bucket_name, language, credentials):
    client = storage_client(credentials)
    all_blobs = client.list_blobs(bucket_name)
    language_prefix = DOCFX_PREFIX + language + "-"
    docfx_blobs = [blob for blob in all_blobs if blob.name.startswith(language_prefix)]
    build_blobs(client, docfx_blobs, credentials)<|MERGE_RESOLUTION|>--- conflicted
+++ resolved
@@ -107,31 +107,11 @@
         xref_services=xref_services,
     )
 
-
-<<<<<<< HEAD
-def setup_docfx(tmp_path, blob):
-    api_path = decompress_path = tmp_path.joinpath("obj/api")
-=======
-def add_prettyprint(output_path):
-    files = output_path.glob("**/*.html")
-    # Handle files in binary to avoid line endings
-    # being changed when running on Windows.
-    for file in files:
-        with open(file, "rb") as file_handle:
-            html = file_handle.read()
-        html = html.replace(
-            '<code class="lang-'.encode(), '<code class="prettyprint lang-'.encode()
-        )
-        with open(file, "wb") as file_handle:
-            file_handle.write(html)
-
-
 def setup_local_docfx(tmp_path, api_path, decompress_path, blob):
     for item in blob.iterdir():
         if item.is_dir() and item.name == "api":
             decompress_path = tmp_path.joinpath("obj")
             break
->>>>>>> 47621115
 
     shutil.copytree(blob, decompress_path, dirs_exist_ok=True)
     log.info(f"Decompressed in {decompress_path}")
